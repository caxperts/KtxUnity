# Changelog
All notable changes to this project will be documented in this file.

The format is based on [Keep a Changelog](https://keepachangelog.com/en/1.0.0/),
and this project adheres to [Semantic Versioning](https://semver.org/spec/v2.0.0.html).

<<<<<<< HEAD
## [2.1.0] - 2022-04-14
Ported changes from 1.2.0
### Added
- Editor Import via `ScriptableImporter` (thanks @hybridherbst][hybridherbst] for #45)
- Error Codes (in `TextureResult.errorCode`)
### Changed
- In release builds there's no console logging anymore (use the `errorCode` instead). In Debug builds and the Editor you still get detailed error messages.
### Fixed
- Will not transcode textures with sizes that are not a multiple of four to incompatible DXT5 or BC7 formats anymore
- Re-compiled macOS native library in release mode (`MinSizeRel`; was `Debug`). Expect improved performance.

## [2.0.1] - 2021-11-23
### Fixed
- Apple Silicon Unity Editor decoding

## [2.0.0] - 2021-10-28
### Changed
- WebGL library is built with Emscripten 2.0.19 now
- Minimum required version is Unity 2021.2

## [1.2.0] - 2022-04-14
=======
## [1.2.1] - 2022-04-14
>>>>>>> ac9da898
### Added
- Editor Import via `ScriptableImporter` (thanks @hybridherbst][hybridherbst] for #45)
- Error Codes (in `TextureResult.errorCode`)
### Changed
- In release builds there's no console logging anymore (use the `errorCode` instead). In Debug builds and the Editor you still get detailed error messages.
### Fixed
- Will not transcode textures with sizes that are not a multiple of four to incompatible DXT5 or BC7 formats anymore
- Re-compiled macOS native library in release mode (`MinSizeRel`; was `Debug`). Expect improved performance.

## [1.1.2] - 2021-10-27
### Added
- Error message when users try to run KtxUnity 1.x Unity >=2021.2 combination targeting WebGL

## [1.1.1] - 2021-07-16
### Changed
- Updated KTX-Software-Unity to [0.4.2](https://github.com/atteneder/KTX-Software-Unity/releases/tag/v0.4.2) (only the relevant iOS binaries)
### Fixed
- Bitcode is now embed in all iOS binaries (fixes #37)

## [1.1.0] - 2021-07-02
### Added
- Support for Lumin / Magic Leap
- Support for Apple Silicon on macOS via a universal library 
### Changed
- Updated KTX-Software-Unity to [0.4.1](https://github.com/atteneder/KTX-Software-Unity/releases/tag/v0.4.1)
### Fixed
- Prevent crash during mipmap reverting on recent llvm/emscripten versions
- Not transcoding to ETC1/ETC2/BC1 if resolution is not a multiple of four
- Switched to data-model-independent types in C binding to avoid crashes on certain platforms

## [1.0.0] - 2021-02-03
### Added
- Support for Universal Windows Platform (x64,x86,ARM,ARM64)
### Changed
- Switched API to `async` calls that return a `TextureResult` directly (instead of onTextureLoaded event)
- Doesn't require a MonoBehaviour for running coroutines anymore
- Raised minimum required version to 2019.2 (the version that switched to scripting runtime version .NET 4.6)
- Updated KTX-Software-Unity native libs to [0.3.0](https://github.com/atteneder/KTX-Software-Unity/releases/tag/v0.3.0)

## [0.9.1] - 2020-11-12
### Changed
- Updated KTX-Software-Unity native libs to [0.2.4](https://github.com/atteneder/KTX-Software-Unity/releases/tag/v0.2.4)
### Fixed
- Added missing native functions (on Linux)

## [0.9.0] - 2020-11-04
### Added
- Support for Universal Windows Platform (x64)
- Expressive error messages when loading unsupported KTX 1.0 or non-supercompressed KTX 2.0 file
### Changed
- Updated KTX-Software-Unity native libs to [0.2.2](https://github.com/atteneder/KTX-Software-Unity/releases/tag/v0.2.2)
### Fixed
- Added missing basis transcoding functions on Windows (fixes #21)
- UASTC mode with alpha channel

## [0.8.2] - 2020-10-23
- No changes. Bump release to trick OpenUPM to create package for 0.8.1

## [0.8.1] - 2020-10-23
### Fixed
- Removed annoying warning about `UnityPackage.meta` file

## [0.8.0] - 2020-10-23
### Added
- Texture orientation is now exposed. This allows users to correct (=flip) them (fixes #18)
- Support for KTX specification 2.0 pr-draft2 (fixes #16)
- Support for Basis Universal UASTC supercompression mode (higher quality)
### Changed
- Native binary libs are now provided by [KTX-Software-Unity 0.1.0](https://github.com/atteneder/KTX-Software-Unity/releases/tag/v0.1.0)
- The KTX specification changed (from ~draft20 to pr-draft2), thus older KTX files cannot be loaded anymore.
- Unsupported basis file texture types (non 2D Images) raise a proper error now
- Removed support for 32-bit Desktop platforms (Windows, Linux)

## [0.7.0] - 2020-04-26
### Added
- Support for linear sampling
- Support for `ETC1_RGB` with sRGB sampling via `RGB_ETC2_SRGB`
- Support for `ETC2_EAC_R11` and `ETC2_EAC_RG11` (there's no interface yet to explicitly choose one- or two-channel textures)

## [0.6.0] - 2020-03-01
### Added
- Support for mip-map levels
### Changed
- Updated KTX library (now at KTX 2.0 specification draft 18)

## [0.5.0] - 2020-02-22
### Added
- Support for Universal Windows Platform (not verified/tested myself)
### Changed
- `TextureBase.LoadBytesRoutine` is public now to allow deeper integration
### Fixed
- Ensured backwards compatibility with Unity 2018.2

## [0.4.0] - 2019-11-10
### Changed
- Renamed project to KtxUnity
- Using less memory by freeing up texture after GPU upload
### Added
- Support for loading KTX 2.0 files with Basis Universal super-compression

## [0.3.0] - 2019-06-30
### Added
- Thread support via Unity Job system
- Support for Android armeabi-v7a and x86

## [0.2.0] - 2019-06-25
### Added
- Support for Linux 32/64 bit

## [0.1.0] - 2019-06-23
### Added
- Added support for Windows 32/64 bit
- Docs on how to use it

### Changed
- Restructured project to be a valid Unity package

## [0.0.1] - 2019-06-21
### Added
- Changelog. All previous work was not versioned.

[hybridherbst]: https://github.com/hybridherbst<|MERGE_RESOLUTION|>--- conflicted
+++ resolved
@@ -4,7 +4,6 @@
 The format is based on [Keep a Changelog](https://keepachangelog.com/en/1.0.0/),
 and this project adheres to [Semantic Versioning](https://semver.org/spec/v2.0.0.html).
 
-<<<<<<< HEAD
 ## [2.1.0] - 2022-04-14
 Ported changes from 1.2.0
 ### Added
@@ -25,10 +24,7 @@
 - WebGL library is built with Emscripten 2.0.19 now
 - Minimum required version is Unity 2021.2
 
-## [1.2.0] - 2022-04-14
-=======
 ## [1.2.1] - 2022-04-14
->>>>>>> ac9da898
 ### Added
 - Editor Import via `ScriptableImporter` (thanks @hybridherbst][hybridherbst] for #45)
 - Error Codes (in `TextureResult.errorCode`)
